from __future__ import division
import re



# Just some tunes to test against
tunes = [
"""
X: 1
T: The Road To Lisdoonvarna
R: slide
M: 12/8
L: 1/8
K: Edor
E2B B2A B2c d2A|F2A ABA D2E FED|E2B B2A B2c d3|cdc B2A B2E E3:|
|:e2f gfe d2B Bcd|c2A ABc d2B B3|e2f gfe d2B Bcd|cdc B2A B2E E3:|| 
""",
"""
X: 6
T: The Kid On The Mountain
R: slip jig
M: 9/8
L: 1/8
K: Emin
~E3 FEF G2 F| ~E3 BcA BGD| ~E3 FEF G2 A| BAG FAG FED:|
BGB AFD G2 D| GAB dge dBA| BGB AFA G2 A| BAG FAG FED:|
~g3 eBe e2 f|~g3 efg afd| ~g3 eBe g2 a|bag fag fed:|
eB/B/B e2f ~g3|eB/B/B efg afd| eB/B/B e2f g2a|bag fag fed:|
edB dBA G2D|GAB dge dBA|edB dBA G2A|BAG FAG FED:| 
"""
]

# Information field table copied from
# http://abcnotation.com/wiki/abc:standard:v2.1#abc_files_tunes_and_fragments
# Columns are:
# X:Field, file header, tune header, tune body, inline, type
information_field_table = """
A:area              yes     yes     no      no      string
B:book              yes     yes     no      no      string
C:composer          yes     yes     no      no      string
D:discography       yes     yes     no      no      string
F:file url          yes     yes     no      no      string
G:group             yes     yes     no      no      string
H:history           yes     yes     no      no      string
I:instruction       yes     yes     yes     yes     instruction
K:key               no      yes     yes     yes     instruction
L:unit note length  yes     yes     yes     yes     instruction
M:meter             yes     yes     yes     yes     instruction
m:macro             yes     yes     yes     yes     instruction
N:notes             yes     yes     yes     yes     string
O:origin            yes     yes     no      no      string
P:parts             no      yes     yes     yes     instruction
Q:tempo             no      yes     yes     yes     instruction
R:rhythm            yes     yes     yes     yes     string
r:remark            yes     yes     yes     yes     -
S:source            yes     yes     no      no      string
s:symbol line       no      no      yes     no      instruction
T:tune title        no      yes     yes     no      string
U:user defined      yes     yes     yes     yes     instruction
V:voice             no      yes     yes     yes     instruction
W:words             no      yes     yes     no      string
w:words             no      no      yes     no      string
X:reference number  no      yes     no      no      instruction
Z:transcription     yes     yes     no      no      string
"""

class InfoKey(object):
    def __init__(self, key, name, file_header, tune_header, tune_body, inline, type):
        self.key = key  # single-letter field identifier
        self.name = name.strip()  # information field name
        self.file_header = file_header=='yes'  # may be used in file header
        self.tune_header = tune_header=='yes'  # may be used in tune header
        self.tune_body = tune_body=='yes'  # may be used in tune body
        self.inline = inline=='yes'  # nay be used inline in tunes
        self.type = type.strip()  # data type:  string, instruction, or -

# parse info field table
info_keys = {}
for line in information_field_table.split('\n'):
    if line.strip() == '':
        continue
    key = line[0]
    fields = re.match(r'(.*)\s+(yes|no)\s+(yes|no)\s+(yes|no)\s+(yes|no)\s+(.*)', line[2:]).groups()
    info_keys[key] = InfoKey(key, *fields)

file_header_fields = {k:v for k,v in info_keys.items() if v.file_header}
tune_header_fields = {k:v for k,v in info_keys.items() if v.tune_header}
tune_body_fields = {k:v for k,v in info_keys.items() if v.tune_body}
inline_fields = {k:v for k,v in info_keys.items() if v.inline}



# map natural note letters to chromatic values 
pitch_values = {'C': 0, 'D': 2, 'E': 4, 'F': 5, 'G': 7, 'A': 9, 'B': 11, }
accidental_values = {'': 0, '#': 1, 'b': -1}
for n,v in list(pitch_values.items()):
    for a in '#b':
        pitch_values[n+a] = v + accidental_values[a]

# map chromatic number back to most common key names
chromatic_notes = ['C', 'C#', 'D', 'Eb', 'E', 'F', 'F#', 'G', 'Ab', 'A', 'Bb', 'B']

# map mode names relative to Ionian (in chromatic steps)
mode_values = {'major': 0, 'minor': 3, 'ionian': 0, 'aeolian': 3, 
               'mixolydian': -7, 'dorian': -2, 'phrygian': -4, 'lydian': -5, 
               'locrian': 1}

# mode name normalization
mode_abbrev = {m[:3]: m for m in mode_values}

# sharps/flats in ionian keys
key_sig = {'C#': 7, 'F#': 6, 'B': 5, 'E': 4, 'A': 3, 'D': 2, 'G': 1, 'C': 0,
           'F': -1, 'Bb': -2, 'Eb': -3, 'Ab': -4, 'Db': -5, 'Gb': -6, 'Cb': -7}
sharp_order = "FCGDAEB"
flat_order = "BEADGCF"


class Key(object):
    def __init__(self, name=None, root=None, mode=None):
        if name is not None:
            self.root, self.mode = self.parse_key(name)
            assert root is None and mode is None
        else:
            self.root = Pitch(root)
            self.mode = mode
            
    def parse_key(self, key):
        # highland pipe keys
        if key in ['HP', 'Hp']:
            return {'F': 1, 'C': 1, 'G': 0}
        
        base, acc, mode, extra = re.match(r'([A-G])(\#|b)?\s*(\w+)?(.*)', key).groups()
        if acc is None:
            acc = ''
        if mode is None:
            mode = 'major'
        try:
            mode = mode_abbrev[mode[:3].lower()]
        except KeyError:
            raise ValueError("Unrecognized key signature %s" % key)
        
        return Pitch(base+acc), mode
            
    @property
    def key_signature(self):
        """
        List of accidentals that should be displayed in the key
        signature for the given key description.
        """
        # determine number of sharps/flats for this key by first converting
        # to ionian, then doing the key lookup
        key = self.relative_ionian
        num_acc = key_sig[key.root.name]
        
        sig = []
        # sharps or flats?
        if num_acc > 0:
            for i in range(num_acc):
                sig.append(sharp_order[i] + '#')
        else:
            for i in range(-num_acc):
                sig.append(flat_order[i] + 'b')
        
        return sig

    @property
    def accidentals(self):
        """A dictionary of accidentals in the key signature.
        """
        return {p:a for p,a in self.key_signature}
    
    @property
    def relative_ionian(self):
        """
        Return the ionian mode relative to the given key and mode.
        """
        key, mode = self.root, self.mode
        rel = mode_values[mode]
        return Key(root=(key.value + rel) % 12, mode='ionian')
    
    def __repr__(self):
        return "<Key %s %s>" % (self.root.name, self.mode)


class Pitch(object):
    def __init__(self, value, octave=None):
        if isinstance(value, Note):
            self._note = value
            
            if len(value.note) == 1:
                acc = value.key.accidentals.get(value.note[0].upper(), '')
                self._name = value.note.upper() + acc
                self._value = self.pitch_value(self._name)
            else:
                self._name = value.note.capitalize()
                self._value = self.pitch_value(value.note)
            
            assert octave is None
            self._octave = value.octave
        elif isinstance(value, str):
            self._name = value
            self._value = self.pitch_value(value)
            self._octave = octave
        elif isinstance(value, Pitch):
            self._name = value._name
            self._value = value._value
            self._octave = value._octave
        else:
            self._name = None
            self._value = value  # 0-11
            self._octave = octave

    def __repr__(self):
        return "<Pitch %s>" % self.name
    
    @property
    def name(self):
        if self._name is not None:
            return self._name
        return chromatic_notes[self.value]
        
    @property
    def value(self):
        return self._value

    @property
    def octave(self):
        return self._octave

    @property
    def abs_value(self):
        return self.value + self.octave * 12

    @staticmethod
    def pitch_value(pitch, root='C'):
        """Convert a pitch string like "A#" to a chromatic scale value relative
        to root.
        """
        pitch = pitch.strip()
        val = pitch_values[pitch[0].upper()]
        if len(pitch) == 2:
            val += accidental_values[pitch[1]]
        if root == 'C':
            return val
        return (val - Pitch.pitch_value(root)) % 12

    def __eq__(self, a):
        return self.value == a.value
    

class TimeSignature(object):
    def __init__(self, meter, unit_len, tempo=None):
        self._meter = [int(x) for x in meter.split('/')]
        self._unit_len = [int(x) for x in unit_len.split('/')]
        self._tempo = tempo

    def __repr__(self):
        return "<TimeSignature %d/%d>" % tuple(self._meter)


# Decoration symbols from
# http://abcnotation.com/wiki/abc:standard:v2.1#decorations
symbols = """
!trill!                "tr" (trill mark)
!trill(!               start of an extended trill
!trill)!               end of an extended trill
!lowermordent!         short /|/|/ squiggle with a vertical line through it
!uppermordent!         short /|/|/ squiggle
!mordent!              same as !lowermordent!
!pralltriller!         same as !uppermordent!
!roll!                 a roll mark (arc) as used in Irish music
!turn!                 a turn mark (also known as gruppetto)
!turnx!                a turn mark with a line through it
!invertedturn!         an inverted turn mark
!invertedturnx!        an inverted turn mark with a line through it
!arpeggio!             vertical squiggle
!>!                    > mark
!accent!               same as !>!
!emphasis!             same as !>!
!fermata!              fermata or hold (arc above dot)
!invertedfermata!      upside down fermata
!tenuto!               horizontal line to indicate holding note for full duration
!0! - !5!              fingerings
!+!                    left-hand pizzicato, or rasp for French horns
!plus!                 same as !+!
!snap!                 snap-pizzicato mark, visually similar to !thumb!
!slide!                slide up to a note, visually similar to a half slur
!wedge!                small filled-in wedge mark
!upbow!                V mark
!downbow!              squared n mark
!open!                 small circle above note indicating open string or harmonic
!thumb!                cello thumb symbol
!breath!               a breath mark (apostrophe-like) after note
!pppp! !ppp! !pp! !p!  dynamics marks
!mp! !mf! !f! !ff!     more dynamics marks
!fff! !ffff! !sfz!     more dynamics marks
!crescendo(!           start of a < crescendo mark
!<(!                   same as !crescendo(!
!crescendo)!           end of a < crescendo mark, placed after the last note
!<)!                   same as !crescendo)!
!diminuendo(!          start of a > diminuendo mark
!>(!                   same as !diminuendo(!
!diminuendo)!          end of a > diminuendo mark, placed after the last note
!>)!                   same as !diminuendo)!
!segno!                2 ornate s-like symbols separated by a diagonal line
!coda!                 a ring with a cross in it
!D.S.!                 the letters D.S. (=Da Segno)
!D.C.!                 the letters D.C. (=either Da Coda or Da Capo)
!dacoda!               the word "Da" followed by a Coda sign
!dacapo!               the words "Da Capo"
!fine!                 the word "fine"
!shortphrase!          vertical line on the upper part of the staff
!mediumphrase!         same, but extending down to the centre line
!longphrase!           same, but extending 3/4 of the way down
"""



class Token(object):
    def __init__(self, line, char, text):
        self._line = line
        self._char = char
        self._text = text

    def __repr__(self):
        return "<%s \"%s\">" % (self.__class__.__name__, self._text)


class Note(Token):
    def __init__(self, key, time, note, accidental, octave, num, denom, **kwds):
        Token.__init__(self, **kwds)
        self.key = key
        self.time_sig = time
        self.note = note
        self.accidental = accidental
        self.octave = octave
        self._length = (num, denom)
        
    @property
    def pitch(self):
        """Chromatic note value taking into account key signature and transpositions.
        """
        return Pitch(self) 

    @property
    def length(self):
        n,d = self._length
        return (int(n) if n is not None else 1, int(d) if d is not None else 1)

    @property
    def duration(self):
        return self.length[0] / self.length[1]

    def dotify(self, dots, direction):
        """Apply dot(s) to the duration of this note.
        """
        assert direction in ('left', 'right')
        longer = direction == 'left'
        if '<' in dots:
            longer = not longer
        n_dots = len(dots)
        num, den = self.length
        if longer:
            num = num * 2 + 1
            den = den * 2
            self._length = (num, den)
        else:
            den = den * 2
            self._length = (num, den)
            
        

class Beam(Token):
    pass

class Space(Token):
    pass

class Slur(Token):
    """   ( or )   """
    pass

class Newline(Token):
    pass

class Continuation(Token):
    """  \ at end of line  """
    pass

class GracenoteBrace(Token):
    """  {  {/  or }  """
    pass

class ChordBracket(Token):
    """  [  or  ]  """
    pass

class ChordSymbol(Token):
    """   "Amaj"   """
    pass

class Annotation(Token):
    """    "<stuff"   """
    pass

class Decoration(Token):
    """  .~HLMOPSTuv  """
    pass

class Tuplet(Token):
    """  (5   """
    def __init__(self, num, **kwds):
        Token.__init__(self, **kwds)
        self.num = num

class BodyField(Token):
    pass

class InlineField(Token):
    pass

class Rest(Token):
    def __init__(self, char, num, denom, **kwds):
        # char==X or Z means length is in measures
        Token.__init__(self, **kwds)
        self.char = char
        self.length = (num, denom)
            

class InfoContext(object):
    """Keeps track of current information fields
    """
    def __init__(self, fields):
        self._fields = fields

    def __getattr__(self, field):
        return self._fields.get(field, None)

    def copy(self, fields):
        """Return a copy with some fields updated
        """
        f2 = InfoContext(self._fields)
        f2._fields.update(fields)
        return f2


class Tune(object):
    """Initialize with either an ABC string or a json-parsed dict read from
    the TheSession API.
    """
    def __init__(self, abc=None, json=None):
        if abc is not None:
            self.parse_abc(abc)
        elif json is not None:
            self.parse_json(json)
        else:
            raise TypeError("must provide abc or json")
    
    @property
    def url(self):
        try:
            return "http://thesession.org/tunes/%d#setting%d" % (self.header['reference number'], self.header['setting'])
        except KeyError:
            return None

    @property
    def notes(self):
        return [t for t in self.tokens if isinstance(t, Note)]
        
    def parse_abc(self, abc):
        self.abc = abc
        header = []
        tune = []
        in_tune = False
        for line in abc.split('\n'):
            line = re.split(r'([^\\]|^)%', line)[0]
            line = line.strip()
            if line == '':
                continue
            if in_tune:
                tune.append(line)
            else:
                if line[0] in info_keys and line[1] == ':':
                    header.append(line)
                    if line[0] == 'K':
                        in_tune = True
                elif line[:2] == '+:':
                    header[-1] += ' ' + line[2:]
                
        self.parse_header(header)
        self.parse_tune(tune)

    def parse_json(self, json):
        self.header = {
            "reference number": json['tune'],
            "setting": json['setting'],
            "tune title": json['name'],
            "meter": json['meter'],
            "unit note length": "1/" + json['meter'].split('/')[1],
            "key": json['mode'],
        }
        self.parse_tune(json['abc'].split('\r\n'))

    def parse_header(self, header):
        h = {}
        for line in header:
            key = line[0]
            data = line[2:].strip()
            h[info_keys[key].name] = data
        self.header = h
        self.reference = h['reference number']
        self.title = h['tune title']
        self.key = h['key']
            
    def parse_tune(self, tune):
        self.tokens = self.tokenize(tune, self.header)
        
    def tokenize(self, tune, header):
        # get initial key signature from header
        key = Key(self.header['key'])

        # get initial time signature from header
        meter = self.header.get('meter', 'free')
        unit = self.header.get('unit note length', None)
        # determine default unit note length from meter if possible
        if unit is None and meter != 'free':
            if eval(meter) < 0.75:
                unit = "1/16"
            else:
                unit = "1/8"
        tempo = self.header.get('tempo', None)
        time_sig = TimeSignature(meter, unit, tempo)

        
        tokens = []
        for i,line in enumerate(tune):
            print(line)
            line = line.rstrip()
            
            if len(line) > 2 and line[1] == ':' and (line[0] == '+' or line[0] in tune_body_fields):
                tokens.append(BodyField(line=i, char=0, text=line))
                continue
            
            pending_dots = None
            j = 0
            while j < len(line):
                part = line[j:]

                # Field
                if part[0] == '[' and len(part) > 3 and part[2] == ':':
                    fields = ''.join(inline_fields.keys())
                    m = re.match(r'\[[%s]:([^\]]+)\]' % fields, part)
                    if m is not None:
                        tokens.append(InlineField(line=i, char=j, text=m.group()))
                        j += m.end()
                        continue
                
                # Space
                m = re.match(r'(\s+)', part)
                if m is not None:
                    tokens.append(Space(line=i, char=j, text=m.group()))
                    j += m.end()
                    continue

                # Note
                # Examples:  c  E'  _F2  ^^G,/4  =a,',3/2 
                m = re.match(r"(?P<acc>\^|\^\^|=|_|__)?(?P<note>[a-gA-G])(?P<oct>[,']*)(?P<num>\d+)?(?P<slash>/+)?(?P<den>\d+)?", part)
                if m is not None:
                    g = m.groupdict()
                    octave = int(g['note'].islower())
                    if g['oct'] is not None:
                        octave -= g['oct'].count(",")
                        octave += g['oct'].count("'")

                    num = g.get('num', 1)
                    if g['den'] is not None:
                        denom = g['den']
                    elif g['slash'] is not None:
                        denom = 2 * g['slash'].count('/')
                    else:
                        denom = 1

                    tokens.append(Note(key=key, time=time_sig, note=g['note'], accidental=g['acc'], 
                        octave=octave, num=num, denom=denom, line=i, char=j, text=m.group()))
                    
                    if pending_dots is not None:
                        tokens[-1].dotify(pending_dots, 'right')
                        pending_dots = None
                    
                    j += m.end()
                    continue

                # Beam  |   :|   |:   ||   and Chord  [ABC]
                m = re.match(r'([\[\]\|\:]+)([0-9\-,])?', part)
                if m is not None:
                    if m.group() in '[]':
                        tokens.append(ChordBracket(line=i, char=j, text=m.group()))                        
                    else:
                        tokens.append(Beam(line=i, char=j, text=m.group()))
                    j += m.end()
                    continue

                # Broken rhythm
                if len(tokens) > 0 and isinstance(tokens[-1], (Note, Rest)):
                    m = re.match('<+|>+', part)
                    if m is not None:
                        tokens[-1].dotify(part, 'left')
                        pending_dots = part
                        j += m.end()
                        continue

                # Rest
<<<<<<< HEAD
                m = re.match(r'([XZxz])(\d+)?(/(\d+))?', part)
=======
                m = re.match('([XZxz])(\d+)?(/(\d+)?)?', part)
>>>>>>> 2a66cfcd
                if m is not None:
                    g = m.groups()
                    tokens.append(Rest(g[0], num=g[1], denom=g[3], line=i, char=j, text=m.group()))

                    if pending_dots is not None:
                        tokens[-1].dotify(pending_dots, 'right')
                        pending_dots = None
                    
                    j += m.end()
                    continue
                    
                # Tuplets  (must parse before slur)
                m = re.match(r'\(([2-9])', part)
                if m is not None:
                    tokens.append(Tuplet(num=m.groups()[0], line=i, char=j, text=m.group()))
                    j += m.end()
                    continue

                # Slur
                if part[0] in '()':
                    tokens.append(Slur(line=i, char=j, text=part[0]))
                    j += 1
                    continue

                # Embelishments
                m = re.match(r'(\{\\?)|\}', part)
                if m is not None:
                    tokens.append(GracenoteBrace(line=i, char=j, text=m.group()))
                    j += m.end()
                    continue
                
                # Decorations (single character)
                if part[0] in '.~HLMOPSTuv':
                    tokens.append(Decoration(line=i, char=j, text=part[0]))
                    j += 1
                    continue
                
                # Decorations (!symbol!)
                m = re.match(r'\!([^\! ]+)\!', part)
                if m is not None:
                    tokens.append(Decoration(line=i, char=j, text=m.group()))
                    j += m.end()
                    continue
                
                # Continuation
                if j == len(line) - 1 and j == '\\':
                    tokens.append(Continuation(line=i, char=j, text='\\'))
                    j += 1
                    continue
                
                # Annotation
                m = re.match(r'"[\^\_\<\>\@][^"]+"', part)
                if m is not None:
                    tokens.append(Annotation(line=i, char=j, text=m.group()))
                    j += m.end()
                    continue

                # Chord symbol
                m = re.match(r'"[\w#/]+"', part)
                if m is not None:
                    tokens.append(ChordSymbol(line=i, char=j, text=m.group()))
                    j += m.end()
                    continue
                
                raise Exception("Unable to parse: %s\n%s" % (part, self.url))
                
            if not isinstance(tokens[-1], Continuation):
                tokens.append(Newline(line=i, char=j, text='\n'))
                
        return tokens
            
    def pitchogram(tune):
        hist = {}
        for note in tune.notes:
            v = note.pitch.abs_value
            hist[v] = hist.get(v, 0) + note.duration
        return hist
        

def get_thesession_tunes():
    import os, json
    if not os.path.isfile("tunes.json"):
        import sys, urllib
        url = 'https://raw.githubusercontent.com/adactio/TheSession-data/master/json/tunes.json'
        print("Downloading tunes database from %s..." % url)
        try:
            urllib.urlretrieve(url, 'tunes.json')
        except AttributeError:
            import urllib.request
            urllib.request.urlretrieve(url, 'tunes.json')
    return json.loads(open('tunes.json', 'rb').read().decode('utf8'))


if __name__ == '__main__':
    ts_tunes = get_thesession_tunes()
    for i,t in enumerate(ts_tunes):
        print("----- %d: %s -----" % (i, t['name']))
        tune = Tune(json=t)
    
    print("Header: %s" % tune.header)


    def show(tune):
        import pyqtgraph as pg
        plt = pg.plot()
        plt.addLine(y=0)
        plt.addLine(y=12)
        plt.addLine(x=0)
        
        ticks = []
        for i in (0, 1):
            for pitch in "CDEFGAB":
                ticks.append((i*12 + pitch_values[pitch], pitch))

        plt.getAxis('left').setTicks([ticks])

        tvals = []
        yvals = []
        
        t = 0
        for token in tune.tokens:
            if isinstance(token, Beam):
                plt.addLine(x=t)
            elif isinstance(token, Note):
                tvals.append(t)
                yvals.append(token.pitch.abs_value)
                t += token.duration
        plt.plot(tvals, yvals, pen=None, symbol='o')
        
        
        hist = tune.pitchogram()
        k = sorted(hist.keys())
        v = [hist[x] for x in k]
        plt = pg.plot()
        bar = pg.BarGraphItem(x=k, height=v, width=1)
        plt.addItem(bar)
        
        plt.getAxis('bottom').setTicks([ticks])<|MERGE_RESOLUTION|>--- conflicted
+++ resolved
@@ -610,11 +610,7 @@
                         continue
 
                 # Rest
-<<<<<<< HEAD
-                m = re.match(r'([XZxz])(\d+)?(/(\d+))?', part)
-=======
-                m = re.match('([XZxz])(\d+)?(/(\d+)?)?', part)
->>>>>>> 2a66cfcd
+                m = re.match(r'([XZxz])(\d+)?(/(\d+)?)?', part)
                 if m is not None:
                     g = m.groups()
                     tokens.append(Rest(g[0], num=g[1], denom=g[3], line=i, char=j, text=m.group()))
